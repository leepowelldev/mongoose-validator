--- conflicted
+++ resolved
@@ -1,32 +1,28 @@
 {
-  "author": "Lee Powell <lee@leepowell.co.uk> (http://leepowell.co.uk)",
-  "name": "mongoose-validator",
-  "description": "Validators for mongoose models utilising node-validator",
-  "keywords": ["mongoose", "validate", "models"],
-<<<<<<< HEAD
-  "version": "0.1.4",
-=======
-  "version": "0.2.0",
-  "contributors": [
-    {
-        "name": "Francesco Pasqua",
-        "web": "https://github.com/cesconix/"
+    "author": "Lee Powell <lee@leepowell.co.uk> (http://leepowell.co.uk)",
+    "name": "mongoose-validator",
+    "description": "Validators for mongoose models utilising node-validator",
+    "keywords": ["mongoose", "validate", "models"],
+    "version": "0.2.0",
+    "contributors": [
+        {
+            "name": "Francesco Pasqua",
+            "web": "https://github.com/cesconix/"
+        }
+    ],
+    "main": "./lib",
+    "homepage": "http://github.com/leepowellcouk/mongoose-validator",
+    "repository": {
+        "type": "git",
+        "url": "git://github.com/leepowellcouk/mongoose-validator.git"
+    },
+    "dependencies": {
+        "validator": "0.4.x"
+    },
+    "engines": {
+        "node": ">=0.2.2"
+    },
+    "devDependencies": {
+        "mongoose": "3.0.x"
     }
-  ],
->>>>>>> cce588d3
-  "main": "./lib",
-  "homepage": "http://github.com/leepowellcouk/mongoose-validator",
-  "repository": {
-  	"type": "git",
-    "url": "git://github.com/leepowellcouk/mongoose-validator.git"
-  },
-  "dependencies": {
-	  "validator": "0.4.x"
-  },
-  "engines": {
-    "node": ">=0.2.2"
-  },
-  "devDependencies": {
-	  "mongoose": "3.0.x"
-  }
 }